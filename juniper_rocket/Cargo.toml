--- conflicted
+++ resolved
@@ -1,10 +1,6 @@
 [package]
 name = "juniper_rocket"
-<<<<<<< HEAD
 version = "0.9.0-dev"
-=======
-version = "0.8.2"
->>>>>>> e8234524
 edition = "2018"
 description = "`juniper` GraphQL integration with `rocket`."
 license = "BSD-2-Clause"
@@ -22,13 +18,8 @@
 
 [dependencies]
 futures = "0.3.1"
-<<<<<<< HEAD
 juniper = { version = "0.16.0-dev", path = "../juniper", default-features = false }
-rocket = { version = "0.5.0-rc.2", default-features = false }
-=======
-juniper = { version = "0.15.7", path = "../juniper", default-features = false }
 rocket = { version = "=0.5.0-rc.2", default-features = false }
->>>>>>> e8234524
 serde_json = "1.0.2"
 
 [dev-dependencies]
